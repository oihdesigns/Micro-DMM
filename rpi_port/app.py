--- conflicted
+++ resolved
@@ -70,7 +70,6 @@
         self.start_time = time.monotonic()
         self._runtime_job: Optional[str] = None
         self._debug_visible = False
-<<<<<<< HEAD
         self._service: Optional["MeasurementService"] = None
         self._display_interval = 0.5
         self._last_display_update = 0.0
@@ -78,8 +77,6 @@
         self._updating_backend_controls = False
         self._gain_options: list[str] = []
         self._data_rate_options: list[int] = []
-=======
->>>>>>> d6ff81db
 
         self._build_ui()
         if gpio_pins:
@@ -114,15 +111,9 @@
 
         self.standard_display_frame = ttk.Frame(parent)
         self.standard_display_frame.grid(row=1, column=0, columnspan=2, sticky="w")
-<<<<<<< HEAD
         self.primary_value = ttk.Label(self.standard_display_frame, font=("TkDefaultFont", 26, "bold"))
         self.primary_value.grid(row=0, column=0, sticky="w")
         self.primary_suffix = ttk.Label(self.standard_display_frame, font=("TkDefaultFont", 14))
-=======
-        self.primary_value = ttk.Label(self.standard_display_frame, font=("TkDefaultFont", 32, "bold"))
-        self.primary_value.grid(row=0, column=0, sticky="w")
-        self.primary_suffix = ttk.Label(self.standard_display_frame, font=("TkDefaultFont", 16))
->>>>>>> d6ff81db
         self.primary_suffix.grid(row=0, column=1, sticky="w")
 
         self.debug_display_frame = ttk.Frame(parent)
@@ -133,62 +124,42 @@
         ttk.Label(
             self.debug_display_frame,
             text="Voltage",
-<<<<<<< HEAD
+
             font=("TkDefaultFont", 14, "bold"),
-=======
-            font=("TkDefaultFont", 16, "bold"),
->>>>>>> d6ff81db
+
         ).grid(row=0, column=0, sticky="w")
         ttk.Label(
             self.debug_display_frame,
             text="Resistance",
-<<<<<<< HEAD
             font=("TkDefaultFont", 14, "bold"),
-=======
-            font=("TkDefaultFont", 16, "bold"),
->>>>>>> d6ff81db
+
         ).grid(row=0, column=1, sticky="w")
 
         voltage_value_frame = ttk.Frame(self.debug_display_frame)
         voltage_value_frame.grid(row=1, column=0, sticky="w")
         self.debug_voltage_value = ttk.Label(
-<<<<<<< HEAD
             voltage_value_frame, font=("TkDefaultFont", 24, "bold")
         )
         self.debug_voltage_value.grid(row=0, column=0, sticky="w")
         self.debug_voltage_suffix = ttk.Label(
             voltage_value_frame, font=("TkDefaultFont", 14)
-=======
-            voltage_value_frame, font=("TkDefaultFont", 28, "bold")
-        )
-        self.debug_voltage_value.grid(row=0, column=0, sticky="w")
-        self.debug_voltage_suffix = ttk.Label(
-            voltage_value_frame, font=("TkDefaultFont", 18)
->>>>>>> d6ff81db
+
         )
         self.debug_voltage_suffix.grid(row=0, column=1, sticky="w", padx=(8, 0))
 
         resistance_value_frame = ttk.Frame(self.debug_display_frame)
         resistance_value_frame.grid(row=1, column=1, sticky="w")
         self.debug_resistance_value = ttk.Label(
-<<<<<<< HEAD
             resistance_value_frame, font=("TkDefaultFont", 24, "bold")
         )
         self.debug_resistance_value.grid(row=0, column=0, sticky="w")
         self.debug_resistance_suffix = ttk.Label(
             resistance_value_frame, font=("TkDefaultFont", 14)
-=======
-            resistance_value_frame, font=("TkDefaultFont", 28, "bold")
-        )
-        self.debug_resistance_value.grid(row=0, column=0, sticky="w")
-        self.debug_resistance_suffix = ttk.Label(
-            resistance_value_frame, font=("TkDefaultFont", 18)
->>>>>>> d6ff81db
+
         )
         self.debug_resistance_suffix.grid(row=0, column=1, sticky="w", padx=(8, 0))
 
         self.debug_voltage_extra = ttk.Label(
-<<<<<<< HEAD
             self.debug_display_frame, font=("TkDefaultFont", 12)
         )
         self.debug_voltage_extra.grid(row=2, column=0, sticky="w")
@@ -210,19 +181,6 @@
         self.debug_display_frame.grid_remove()
 
         self.secondary_info = ttk.Label(parent, font=("TkDefaultFont", 12))
-=======
-            self.debug_display_frame, font=("TkDefaultFont", 14)
-        )
-        self.debug_voltage_extra.grid(row=2, column=0, sticky="w")
-        self.debug_resistance_voltage = ttk.Label(
-            self.debug_display_frame, font=("TkDefaultFont", 14)
-        )
-        self.debug_resistance_voltage.grid(row=2, column=1, sticky="w")
-
-        self.debug_display_frame.grid_remove()
-
-        self.secondary_info = ttk.Label(parent, font=("TkDefaultFont", 14))
->>>>>>> d6ff81db
         self.secondary_info.grid(row=2, column=0, columnspan=2, sticky="w")
 
         ttk.Separator(parent, orient="horizontal").grid(row=3, column=0, columnspan=2, sticky="ew", pady=8)
@@ -377,7 +335,6 @@
             button = Button(mapping.gpio_pin)
             button.when_pressed = mapping.callback
 
-<<<<<<< HEAD
     def attach_service(self, service: "MeasurementService") -> None:
         self._service = service
         self._gain_options = service.gain_options()
@@ -516,24 +473,20 @@
         self._last_display_update = time.monotonic()
         self.update_display()
 
-=======
->>>>>>> d6ff81db
+
     def _toggle_debug_display(self, enabled: bool) -> None:
         if enabled and not self._debug_visible:
             self.standard_display_frame.grid_remove()
             self.debug_display_frame.grid()
-<<<<<<< HEAD
             self.debug_controls_frame.grid()
-=======
->>>>>>> d6ff81db
+
+
             self._debug_visible = True
         elif not enabled and self._debug_visible:
             self.debug_display_frame.grid_remove()
             self.standard_display_frame.grid()
-<<<<<<< HEAD
             self.debug_controls_frame.grid_remove()
-=======
->>>>>>> d6ff81db
+
             self._debug_visible = False
 
     def _update_runtime_label(self) -> None:
@@ -561,7 +514,6 @@
         current: float,
         timestamp_ms: Optional[float] = None,
         ohms_voltage: Optional[float] = None,
-<<<<<<< HEAD
         *,
         voltage_gain: Optional[str] = None,
         resistance_gain: Optional[str] = None,
@@ -572,8 +524,7 @@
         buffer_enabled: Optional[bool] = None,
         voltage_scale: Optional[float] = None,
         voltage_offset: Optional[float] = None,
-=======
->>>>>>> d6ff81db
+
     ) -> None:
         timestamp_ms = timestamp_ms if timestamp_ms is not None else time.time() * 1000.0
         seconds = timestamp_ms / 1000.0
@@ -653,11 +604,9 @@
 
     # ------------------------------------------------------------------
     def update_display(self) -> None:
-<<<<<<< HEAD
         self._cancel_pending_display()
         self._last_display_update = time.monotonic()
-=======
->>>>>>> d6ff81db
+
         debug_mode = self.state.current_mode == "Debug"
         self._toggle_debug_display(debug_mode)
 
@@ -669,7 +618,6 @@
                 self.debug_resistance_suffix.configure(text="")
                 self.debug_voltage_extra.configure(text="")
                 self.debug_resistance_voltage.configure(text="Sense V: --")
-<<<<<<< HEAD
                 self.debug_gain_label.configure(text="Gains: --")
                 backend_parts = []
                 sample_rate_hz = getattr(self.state, "sample_rate_hz", 0.0)
@@ -690,26 +638,16 @@
                 self.primary_suffix.configure(text="")
                 self.debug_gain_label.configure(text="")
                 self.debug_backend_label.configure(text="")
-=======
-            else:
-                self.primary_value.configure(text="--")
-                self.primary_suffix.configure(text="")
->>>>>>> d6ff81db
+
             self.secondary_info.configure(text="Waiting for data…")
         else:
             voltage_value, voltage_suffix, voltage_digits = format_voltage_value(
                 self.state.select_voltage_for_display()
-<<<<<<< HEAD
             )
             resistance_value, resistance_suffix, resistance_digits = format_resistance_value(
                 self.state.display_resistance
             )
-=======
-            )
-            resistance_value, resistance_suffix, resistance_digits = format_resistance_value(
-                self.state.display_resistance
-            )
->>>>>>> d6ff81db
+
 
             if debug_mode:
                 self.debug_voltage_value.configure(text=f"{voltage_value:.{voltage_digits}f}")
@@ -723,7 +661,6 @@
                 else:
                     sense_text = "Sense V: --"
                 self.debug_resistance_voltage.configure(text=sense_text)
-<<<<<<< HEAD
                 gain_parts = []
                 if self.state.voltage_gain:
                     gain_parts.append(f"V: {self.state.voltage_gain}")
@@ -747,8 +684,7 @@
                 backend_parts.append(f"Scale: {scale_text}")
                 backend_parts.append(f"Offset: {offset_text}")
                 self.debug_backend_label.configure(text=" | ".join(backend_parts))
-=======
->>>>>>> d6ff81db
+
             else:
                 if self.state.voltage_display:
                     primary_value = voltage_value
@@ -763,11 +699,9 @@
                 primary_text = f"{primary_value:.{primary_digits}f}"
                 self.primary_value.configure(text=primary_text)
                 self.primary_suffix.configure(text=f" {primary_suffix}{unit}")
-<<<<<<< HEAD
                 self.debug_gain_label.configure(text="")
                 self.debug_backend_label.configure(text="")
-=======
->>>>>>> d6ff81db
+
 
             if debug_mode:
                 lines = []
