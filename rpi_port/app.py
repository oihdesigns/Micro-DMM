--- conflicted
+++ resolved
@@ -124,22 +124,14 @@
         ttk.Label(
             self.debug_display_frame,
             text="Voltage",
-<<<<<<< HEAD
             font=("TkDefaultFont", 14, "bold"),
-=======
-
-            font=("TkDefaultFont", 14, "bold"),
-
->>>>>>> e485cd43
+          
         ).grid(row=0, column=0, sticky="w")
         ttk.Label(
             self.debug_display_frame,
             text="Resistance",
             font=("TkDefaultFont", 14, "bold"),
-<<<<<<< HEAD
-=======
-
->>>>>>> e485cd43
+
         ).grid(row=0, column=1, sticky="w")
 
         voltage_value_frame = ttk.Frame(self.debug_display_frame)
@@ -150,10 +142,7 @@
         self.debug_voltage_value.grid(row=0, column=0, sticky="w")
         self.debug_voltage_suffix = ttk.Label(
             voltage_value_frame, font=("TkDefaultFont", 14)
-<<<<<<< HEAD
-=======
-
->>>>>>> e485cd43
+
         )
         self.debug_voltage_suffix.grid(row=0, column=1, sticky="w", padx=(8, 0))
 
@@ -165,10 +154,7 @@
         self.debug_resistance_value.grid(row=0, column=0, sticky="w")
         self.debug_resistance_suffix = ttk.Label(
             resistance_value_frame, font=("TkDefaultFont", 14)
-<<<<<<< HEAD
-=======
-
->>>>>>> e485cd43
+
         )
         self.debug_resistance_suffix.grid(row=0, column=1, sticky="w", padx=(8, 0))
 
@@ -231,11 +217,8 @@
             btn.grid(row=0, column=column, padx=4, pady=4, sticky="ew")
             self.button_frame.columnconfigure(column, weight=1)
 
-<<<<<<< HEAD
-        self.debug_controls_frame = ttk.LabelFrame(parent, text="Debug tools", padding=6)
-=======
+
         self.debug_controls_frame = ttk.LabelFrame(parent, text="Debug tools", padding=4)
->>>>>>> e485cd43
         self.debug_controls_frame.grid(row=10, column=0, columnspan=2, sticky="nsew", pady=(8, 0))
         if hasattr(parent, "rowconfigure"):
             try:
@@ -244,31 +227,13 @@
                 pass
         self.debug_controls_frame.grid_remove()
 
-<<<<<<< HEAD
         controls_container = ttk.Frame(self.debug_controls_frame)
         controls_container.grid(row=0, column=0, sticky="nsew")
         self.debug_controls_frame.columnconfigure(0, weight=1)
         controls_container.columnconfigure(0, weight=1)
 
         gain_frame = ttk.LabelFrame(controls_container, text="Gain", padding=4)
-=======
-        self.debug_notebook = ttk.Notebook(self.debug_controls_frame)
-        self.debug_notebook.pack(fill="both", expand=True)
-        try:
-            self.debug_notebook.enable_traversal()
-        except tk.TclError:
-            pass
-
-        controls_tab = ttk.Frame(self.debug_notebook, padding=6)
-        controls_tab.columnconfigure(0, weight=1)
-        calibration_tab = ttk.Frame(self.debug_notebook, padding=6)
-        calibration_tab.columnconfigure(0, weight=1)
-        calibration_tab.columnconfigure(1, weight=1)
-        self.debug_notebook.add(controls_tab, text="Controls")
-        self.debug_notebook.add(calibration_tab, text="Calibration")
-
-        gain_frame = ttk.LabelFrame(controls_tab, text="Gain", padding=4)
->>>>>>> e485cd43
+
         gain_frame.grid(row=0, column=0, sticky="ew")
         gain_frame.columnconfigure(1, weight=1)
 
@@ -298,11 +263,8 @@
         self.manual_gain_combo.grid(row=1, column=1, sticky="ew", padx=(4, 0), pady=(4, 0))
         self.manual_gain_combo.bind("<<ComboboxSelected>>", self._on_manual_gain_selected)
 
-<<<<<<< HEAD
         sampling_frame = ttk.LabelFrame(controls_container, text="Sampling", padding=4)
-=======
-        sampling_frame = ttk.LabelFrame(controls_tab, text="Sampling", padding=4)
->>>>>>> e485cd43
+
         sampling_frame.grid(row=1, column=0, sticky="ew", pady=(6, 0))
         sampling_frame.columnconfigure(1, weight=1)
         ttk.Label(sampling_frame, text="Rate:").grid(row=0, column=0, sticky="w")
@@ -324,7 +286,6 @@
         )
         self.buffer_toggle.grid(row=1, column=0, columnspan=2, sticky="w", pady=(6, 0))
 
-<<<<<<< HEAD
         calibration_frame = ttk.LabelFrame(controls_container, text="Voltage calibration", padding=4)
         calibration_frame.grid(row=2, column=0, sticky="ew", pady=(10, 0))
         calibration_frame.columnconfigure(1, weight=1)
@@ -334,19 +295,12 @@
         self.voltage_offset_label.grid(row=0, column=1, sticky="e")
         self.zero_button = ttk.Button(
             calibration_frame,
-=======
-        ttk.Label(calibration_tab, text="Offset:").grid(row=0, column=0, sticky="w")
-        self.voltage_offset_label = ttk.Label(calibration_tab, text="0.000 V")
-        self.voltage_offset_label.grid(row=0, column=1, sticky="e")
-        self.zero_button = ttk.Button(
-            calibration_tab,
->>>>>>> e485cd43
+
             text="Set zero",
             command=self._on_voltage_zero,
         )
         self.zero_button.grid(row=1, column=0, columnspan=2, sticky="ew", pady=(4, 0))
 
-<<<<<<< HEAD
         ttk.Label(calibration_frame, text="Scale factor:").grid(row=2, column=0, sticky="w", pady=(8, 0))
         self.voltage_scale_label = ttk.Label(calibration_frame, text="1.0000")
         self.voltage_scale_label.grid(row=2, column=1, sticky="e", pady=(8, 0))
@@ -356,27 +310,14 @@
         self.scale_entry.grid(row=3, column=1, sticky="ew", padx=(4, 0))
         self.apply_scale_button = ttk.Button(
             calibration_frame,
-=======
-        ttk.Label(calibration_tab, text="Scale factor:").grid(row=2, column=0, sticky="w", pady=(8, 0))
-        self.voltage_scale_label = ttk.Label(calibration_tab, text="1.0000")
-        self.voltage_scale_label.grid(row=2, column=1, sticky="e", pady=(8, 0))
-        ttk.Label(calibration_tab, text="Target voltage (V):").grid(row=3, column=0, sticky="w")
-        self.scale_input_var = tk.StringVar()
-        self.scale_entry = ttk.Entry(calibration_tab, textvariable=self.scale_input_var, width=10)
-        self.scale_entry.grid(row=3, column=1, sticky="ew", padx=(4, 0))
-        self.apply_scale_button = ttk.Button(
-            calibration_tab,
->>>>>>> e485cd43
+
             text="Apply scale",
             command=self._on_apply_scale,
         )
         self.apply_scale_button.grid(row=4, column=0, columnspan=2, sticky="ew", pady=(4, 0))
 
-<<<<<<< HEAD
         controls_container.rowconfigure(2, weight=1)
 
-=======
->>>>>>> e485cd43
         # Ensure the debug layout starts in the correct state before the first update.
         self._toggle_debug_display(self.state.current_mode == "Debug")
 
@@ -532,29 +473,19 @@
         self._last_display_update = time.monotonic()
         self.update_display()
 
-<<<<<<< HEAD
-=======
-
->>>>>>> e485cd43
+
     def _toggle_debug_display(self, enabled: bool) -> None:
         if enabled and not self._debug_visible:
             self.standard_display_frame.grid_remove()
             self.debug_display_frame.grid()
             self.debug_controls_frame.grid()
-<<<<<<< HEAD
-=======
-
-
->>>>>>> e485cd43
+
             self._debug_visible = True
         elif not enabled and self._debug_visible:
             self.debug_display_frame.grid_remove()
             self.standard_display_frame.grid()
             self.debug_controls_frame.grid_remove()
-<<<<<<< HEAD
-=======
-
->>>>>>> e485cd43
+
             self._debug_visible = False
 
     def _update_runtime_label(self) -> None:
@@ -592,10 +523,7 @@
         buffer_enabled: Optional[bool] = None,
         voltage_scale: Optional[float] = None,
         voltage_offset: Optional[float] = None,
-<<<<<<< HEAD
-=======
-
->>>>>>> e485cd43
+
     ) -> None:
         timestamp_ms = timestamp_ms if timestamp_ms is not None else time.time() * 1000.0
         seconds = timestamp_ms / 1000.0
@@ -677,10 +605,7 @@
     def update_display(self) -> None:
         self._cancel_pending_display()
         self._last_display_update = time.monotonic()
-<<<<<<< HEAD
-=======
-
->>>>>>> e485cd43
+
         debug_mode = self.state.current_mode == "Debug"
         self._toggle_debug_display(debug_mode)
 
@@ -712,10 +637,7 @@
                 self.primary_suffix.configure(text="")
                 self.debug_gain_label.configure(text="")
                 self.debug_backend_label.configure(text="")
-<<<<<<< HEAD
-=======
-
->>>>>>> e485cd43
+
             self.secondary_info.configure(text="Waiting for data…")
         else:
             voltage_value, voltage_suffix, voltage_digits = format_voltage_value(
@@ -725,10 +647,7 @@
                 self.state.display_resistance
             )
 
-<<<<<<< HEAD
-=======
-
->>>>>>> e485cd43
+
             if debug_mode:
                 self.debug_voltage_value.configure(text=f"{voltage_value:.{voltage_digits}f}")
                 self.debug_voltage_suffix.configure(text=f"{voltage_suffix}V")
@@ -764,10 +683,7 @@
                 backend_parts.append(f"Scale: {scale_text}")
                 backend_parts.append(f"Offset: {offset_text}")
                 self.debug_backend_label.configure(text=" | ".join(backend_parts))
-<<<<<<< HEAD
-=======
-
->>>>>>> e485cd43
+
             else:
                 if self.state.voltage_display:
                     primary_value = voltage_value
@@ -785,10 +701,7 @@
                 self.debug_gain_label.configure(text="")
                 self.debug_backend_label.configure(text="")
 
-<<<<<<< HEAD
-=======
-
->>>>>>> e485cd43
+
             if debug_mode:
                 lines = []
                 if not math.isinf(self.state.low_voltage):
