"""Runtime harness that glues the ADS1256 backend to the Tk UI on a Raspberry Pi."""
from __future__ import annotations

import argparse
import math
import signal
import sys
import threading
import time
from pathlib import Path
from typing import Any, Callable, Dict, Iterable, List, Optional

# ---------------------------------------------------------------------------
# Stand-alone execution support
# ---------------------------------------------------------------------------
if __package__ in (None, ""):
    # Allow ``python rpi_port/run_pi.py`` to work by emulating package imports.
    package_root = Path(__file__).resolve().parent
    parent_dir = str(package_root.parent)
    package_dir = str(package_root)
    sys.path.insert(0, parent_dir)
    if package_dir in sys.path:
        sys.path.remove(package_dir)
    __package__ = package_root.name

import logging

try:  # pragma: no cover - optional hardware dependencies
    from gpiozero import DigitalInputDevice, LED
except Exception:  # pragma: no cover
    DigitalInputDevice = None  # type: ignore
    LED = None  # type: ignore

from .ads1256_backend import ADS1256Backend, CurrentResult, ResistanceResult, VoltageResult
from .app import MicroDmmApp
from .data_model import MeasurementState
from .logging import PiLogger


_LOG = logging.getLogger(__name__)


class ResourceGroup:
    """Collect cleanup callables that should run on shutdown."""

    def __init__(self) -> None:
        self._cleanup: List[Callable[[], None]] = []

    def add(self, closer: Callable[[], None]) -> None:
        self._cleanup.append(closer)

    def close(self) -> None:
        while self._cleanup:
            closer = self._cleanup.pop()
            try:
                closer()
            except Exception:  # pragma: no cover - best effort shutdown
                _LOG.exception("Error while cleaning up resource")


class RangeSwitch:
    """Callable wrapper that drives the hi/lo ohms range MOSFET."""

    def __init__(self, pin: int) -> None:
        if LED is None:
            raise RuntimeError(
                "gpiozero not available – install gpiozero or run without --range-pin"
            )
        self._driver = LED(pin)

    def __call__(self, high_range: bool) -> None:
        if high_range:
            self._driver.on()
        else:
            self._driver.off()

    def close(self) -> None:
        self._driver.close()


class CycleTracker:
    """Toggle a GPIO pin each sample so an external scope can watch timing."""

    def __init__(self, pin: int) -> None:
        if LED is None:
            raise RuntimeError(
                "gpiozero not available – install gpiozero or run without --cycle-pin"
            )
        self._driver = LED(pin)
        self._state = False

    def pulse(self) -> None:
        self._state = not self._state
        if self._state:
            self._driver.on()
        else:
            self._driver.off()

    def close(self) -> None:
        self._driver.close()


class DataReadyReader:
    """Read the ADS1256 DRDY pin (active-low)."""

    def __init__(self, pin: int) -> None:
        if DigitalInputDevice is None:
            raise RuntimeError(
                "gpiozero not available – install gpiozero or omit --drdy-pin"
            )
        self._input = DigitalInputDevice(pin, pull_up=True)

    def __call__(self) -> bool:
        # gpiozero returns 1 for high, 0 for low.  The backend expects
        # ``True`` while the ADC is busy and ``False`` when data is ready.
        return bool(self._input.value)

    def close(self) -> None:
        self._input.close()


class MeasurementService:
    """Background thread that polls the ADS1256 and feeds the UI."""

    def __init__(
        self,
        backend: ADS1256Backend,
        app: MicroDmmApp,
        *,
        sample_rate_hz: float,
        cycle_tracker: Optional[CycleTracker] = None,
    ) -> None:
        if sample_rate_hz <= 0:
            raise ValueError("Sample rate must be positive")
        self._backend = backend
        self._app = app
        self._cycle = cycle_tracker
        self._lock = threading.Lock()
        self._gain_options = [gain.name for gain in self._backend.gains]
        self._manual_gain_index = len(self._backend.gains) - 1
        self._auto_gain = True
        self._sample_rate_hz = sample_rate_hz
        self._interval = 1.0 / sample_rate_hz
        self._buffer_enabled = self._backend.buffer_enabled
        self._last_voltage_result: Optional[VoltageResult] = None
        self._stop = threading.Event()
        self._thread: Optional[threading.Thread] = None
        self._push_backend_status()

    def start(self) -> None:
        if self._thread and self._thread.is_alive():
            return
        self._thread = threading.Thread(target=self._run_loop, name="microdmm-measure", daemon=True)
        self._thread.start()

    def stop(self) -> None:
        self._stop.set()
        if self._thread and self._thread.is_alive():
            self._thread.join(timeout=1.0)

    def close(self) -> None:
        self.stop()

    # ------------------------------------------------------------------
    def _run_loop(self) -> None:
        state = self._app.state
        state.current_enabled = True
        next_deadline = time.monotonic()
        while not self._stop.is_set():
            with self._lock:
                interval = self._interval
                auto_gain = self._auto_gain
                manual_gain_index = None if self._auto_gain else self._manual_gain_index
            try:
                voltage = self._backend.read_voltage(
                    auto_gain=auto_gain,
                    manual_gain_index=manual_gain_index,
                )
                resistance = self._backend.read_resistance(
                    auto_range=auto_gain,
                    manual_gain_index=manual_gain_index,
                )
                current = self._backend.read_current(
                    current_enabled=state.current_enabled,
                    high_range=state.current_range_high,
                    auto_gain=auto_gain,
                    manual_gain_index=manual_gain_index,
                )
            except Exception:
                _LOG.exception("Measurement step failed; retrying after delay")
                self._stop.wait(0.5)
                continue

            self._publish_measurement(voltage, resistance, current)

            if self._cycle is not None:
                self._cycle.pulse()

            next_deadline += interval
            delay = max(0.0, next_deadline - time.monotonic())
            self._stop.wait(delay)

    def _publish_measurement(
        self,
        voltage: VoltageResult,
        resistance: ResistanceResult,
        current: CurrentResult,
    ) -> None:
        state = self._app.state
        state.current_range_high = current.range_high
        self._last_voltage_result = voltage
        timestamp_ms = time.time() * 1000.0
        self._app.ingest_measurement(
            voltage=voltage.value,
            resistance=resistance.value,
            current=current.value,
            timestamp_ms=timestamp_ms,
            ohms_voltage=resistance.ohms_voltage,
            voltage_gain=voltage.gain.name,
            resistance_gain=resistance.gain.name,
            current_gain=current.gain.name,
            voltage_raw=voltage.raw_code,
            voltage_lsb=voltage.lsb,
            sample_rate=self._sample_rate_hz,
            buffer_enabled=self._buffer_enabled,
            voltage_scale=self._backend.voltage_scale_pos,
            voltage_offset=self._backend.giga_abs_factor,
        )

    # ------------------------------------------------------------------
    # UI helpers
    def gain_options(self) -> List[str]:
        return list(self._gain_options)

    def data_rate_options(self) -> List[int]:
        return sorted(self._backend.DATA_RATES.keys())

    def get_backend_status(self) -> Dict[str, Any]:
        with self._lock:
            auto_gain = self._auto_gain
            manual_index = self._manual_gain_index
            sample_rate = self._sample_rate_hz
            buffer_enabled = self._buffer_enabled
        manual_name = self._gain_options[manual_index]
        return {
            "auto_gain": auto_gain,
            "manual_gain": manual_name,
            "sample_rate": sample_rate,
            "buffer_enabled": buffer_enabled,
            "voltage_scale": self._backend.voltage_scale_pos,
            "voltage_offset": self._backend.giga_abs_factor,
        }

    def configure_gain_mode(self, *, auto: bool, gain_name: Optional[str] = None) -> None:
        with self._lock:
            self._auto_gain = auto
            if not auto and gain_name is not None:
                self._manual_gain_index = self._gain_index_from_name(gain_name)
        self._push_backend_status()

    def set_manual_gain(self, gain_name: str) -> None:
        with self._lock:
            self._manual_gain_index = self._gain_index_from_name(gain_name)
        self._push_backend_status()

    def set_sample_rate(self, rate_hz: float) -> None:
        if rate_hz <= 0:
            raise ValueError("Sample rate must be positive")
        selected = int(round(rate_hz))
        options = self.data_rate_options()
        nearest = min(options, key=lambda value: (abs(value - selected), -value))
        with self._lock:
            self._sample_rate_hz = float(nearest)
            self._interval = 1.0 / self._sample_rate_hz
        self._backend.set_data_rate(nearest)
        self._push_backend_status()

    def set_buffer_enabled(self, enabled: bool) -> None:
        with self._lock:
            self._buffer_enabled = enabled
        self._backend.set_buffer_enabled(enabled)
        self._push_backend_status()

    def calibrate_voltage_zero(self) -> None:
        with self._lock:
            result = self._last_voltage_result
        if result is None:
            raise RuntimeError("No voltage measurement available for calibration")
        self._backend.apply_voltage_offset(result.value)
        self._push_backend_status()

    def calibrate_voltage_scale(self, expected_voltage: float) -> None:
        with self._lock:
            result = self._last_voltage_result
        if result is None:
            raise RuntimeError("No voltage measurement available for calibration")
        measured = result.value
        if math.isclose(measured, 0.0, abs_tol=1e-9):
            raise ValueError("Cannot calibrate scale when measured voltage is zero")
        scale_factor = expected_voltage / measured
        self._backend.adjust_voltage_scale(scale_factor)
        self._push_backend_status()

    def _gain_index_from_name(self, name: str) -> int:
        try:
            return self._gain_options.index(name)
        except ValueError:
            return self._manual_gain_index

    def _push_backend_status(self) -> None:
        self._app.update_state(
            sample_rate_hz=self._sample_rate_hz,
            buffer_enabled=self._buffer_enabled,
            voltage_scale=self._backend.voltage_scale_pos,
            voltage_offset=self._backend.giga_abs_factor,
<<<<<<< HEAD
=======

>>>>>>> e485cd43
        )
        self._app.update_backend_controls(self.get_backend_status())


# ==============================================================================
# CLI wiring
# ==============================================================================

def _parse_gpio_mappings(values: Iterable[str]) -> Dict[str, int]:
    mapping: Dict[str, int] = {}
    for token in values:
        if "=" not in token:
            raise argparse.ArgumentTypeError(
                f"Invalid mapping '{token}'. Expected name=pin."
            )
        key, value = token.split("=", 1)
        key = key.strip()
        try:
            mapping[key] = int(value)
        except ValueError as exc:  # pragma: no cover - user error path
            raise argparse.ArgumentTypeError(
                f"Invalid GPIO pin '{value}' in mapping '{token}'"
            ) from exc
    return mapping


def build_arg_parser() -> argparse.ArgumentParser:
    parser = argparse.ArgumentParser(description="Run the Micro-DMM Raspberry Pi port")
    parser.add_argument("--spi-bus", type=int, default=0, help="SPI bus index (default: 0)")
    parser.add_argument("--spi-device", type=int, default=0, help="SPI device index (default: 0)")
    parser.add_argument("--vref", type=float, default=2.5, help="Reference voltage used by the ADS1256 (default: 2.5V)")
    parser.add_argument("--sample-rate", type=float, default=20.0, help="UI update/sample rate in Hz")
    parser.add_argument("--drdy-pin", type=int, help="GPIO connected to the ADS1256 DRDY line (BCM numbering)")
    parser.add_argument("--range-pin", type=int, help="GPIO driving the hi/lo resistance range MOSFET")
    parser.add_argument("--cycle-pin", type=int, help="Optional GPIO to pulse each sample for diagnostics")
    parser.add_argument("--log-dir", type=Path, help="Directory where CSV logs will be written")
    parser.add_argument(
        "--gpio-button",
        action="append",
        default=[],
        metavar="NAME=PIN",
        help="Attach a gpiozero Button to a UI control (e.g. mode=17,manual_log=27)",
    )
    parser.add_argument(
        "--no-current",
        action="store_true",
        help="Disable current measurements and display",
    )
    parser.add_argument(
        "--show-resistance",
        action="store_true",
        help="Show resistance on the primary readout instead of voltage",
    )
    parser.add_argument(
        "--log-level",
        default="INFO",
        choices=["DEBUG", "INFO", "WARNING", "ERROR", "CRITICAL"],
        help="Logging verbosity",
    )
    return parser


def _configure_logging(level: str) -> None:
    logging.basicConfig(
        level=getattr(logging, level.upper(), logging.INFO),
        format="%(asctime)s %(levelname)s %(name)s: %(message)s",
    )


def main(argv: Optional[List[str]] = None) -> int:
    parser = build_arg_parser()
    args = parser.parse_args(argv)

    _configure_logging(args.log_level)

    cleanup = ResourceGroup()

    range_switch: Optional[RangeSwitch] = None
    if args.range_pin is not None:
        range_switch = RangeSwitch(args.range_pin)
        cleanup.add(range_switch.close)

    drdy_reader: Optional[DataReadyReader] = None
    if args.drdy_pin is not None:
        drdy_reader = DataReadyReader(args.drdy_pin)
        cleanup.add(drdy_reader.close)

    cycle_tracker: Optional[CycleTracker] = None
    if args.cycle_pin is not None:
        cycle_tracker = CycleTracker(args.cycle_pin)
        cleanup.add(cycle_tracker.close)

    backend = ADS1256Backend(
        spi_bus=args.spi_bus,
        spi_device=args.spi_device,
        vref=args.vref,
        drdy_reader=(drdy_reader if drdy_reader is None else drdy_reader.__call__),
        range_switch=(range_switch if range_switch is None else range_switch.__call__),
    )
    cleanup.add(backend.close)

    logger = PiLogger(args.log_dir)

    state = MeasurementState()
    state.voltage_display = not args.show_resistance
    state.current_enabled = not args.no_current

    gpio_mapping = _parse_gpio_mappings(args.gpio_button)

    import tkinter as tk  # deferred import until display is needed

    root = tk.Tk()
    app = MicroDmmApp(root, state=state, logger=logger, gpio_pins=gpio_mapping or None)

    service = MeasurementService(
        backend,
        app,
        sample_rate_hz=args.sample_rate,
        cycle_tracker=cycle_tracker,
    )
    app.attach_service(service)
    cleanup.add(service.close)

    def _shutdown() -> None:
        service.stop()
        cleanup.close()
        root.destroy()

    def _handle_signal(signum: int, _frame) -> None:
        _LOG.info("Received signal %s, shutting down", signum)
        _shutdown()

    signal.signal(signal.SIGINT, _handle_signal)
    signal.signal(signal.SIGTERM, _handle_signal)

    root.protocol("WM_DELETE_WINDOW", lambda: _shutdown())

    service.start()
    try:
        app.run()
    finally:
        cleanup.close()
    return 0


if __name__ == "__main__":  # pragma: no cover - script entry
    sys.exit(main())<|MERGE_RESOLUTION|>--- conflicted
+++ resolved
@@ -313,10 +313,7 @@
             buffer_enabled=self._buffer_enabled,
             voltage_scale=self._backend.voltage_scale_pos,
             voltage_offset=self._backend.giga_abs_factor,
-<<<<<<< HEAD
-=======
-
->>>>>>> e485cd43
+
         )
         self._app.update_backend_controls(self.get_backend_status())
 
